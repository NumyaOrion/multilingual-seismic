--- conflicted
+++ resolved
@@ -3,8 +3,5 @@
 ir_measures
 termcolor
 psutil
-<<<<<<< HEAD
 toml
-=======
-itertools
->>>>>>> 988f0ef9
+itertools